--- conflicted
+++ resolved
@@ -1,19 +1,3 @@
-<<<<<<< HEAD
-cmake_minimum_required(VERSION 3.21)
-project(MipsSimulator)
-set(CMAKE_CXX_STANDARD 17)
-
-# Required packages for Artemis environment
-find_package(Catch2 REQUIRED)
-find_package(GTest REQUIRED)
-find_package(Qt6 COMPONENTS Core Widgets REQUIRED)
-
-# Add subdirectory for main source
-add_subdirectory(src)
-
-# Legacy library and tools for backward compatibility
-add_library(my_library lib.cpp)
-=======
 cmake_minimum_required(VERSION 3.20)
 project(MipsSim LANGUAGES CXX)
 
@@ -21,47 +5,15 @@
 set(CMAKE_CXX_STANDARD_REQUIRED ON)
 set(CMAKE_CXX_EXTENSIONS OFF)
 set(CMAKE_EXPORT_COMPILE_COMMANDS ON)
->>>>>>> 86f344d4
 
 option(ENABLE_QT "Build Qt GUI" OFF)  # 之後若有 GUI 再開
 
 add_subdirectory(src)
 add_subdirectory(tests)
 
-<<<<<<< HEAD
-# Test executables using the actual MIPS simulator library
-add_executable(my_catch2_tests tests.cpp)
-target_link_libraries(my_catch2_tests mips-simulator Catch2::Catch2WithMain)
-
-add_executable(my_gtest_tests tests2.cpp)
-target_link_libraries(my_gtest_tests mips-simulator GTest::gtest_main)
-
-# Primary Artemis-compatible executable
-add_executable(mips-simulator-artemis src/artemis_main.cpp)
-target_link_libraries(mips-simulator-artemis PRIVATE mips-simulator)
-
-# Format target for clang-format
-find_program(CLANG_FORMAT clang-format)
-if(CLANG_FORMAT)
-    file(GLOB_RECURSE ALL_SOURCE_FILES 
-         src/*.cpp src/*.h src/*.hpp
-         *.cpp *.h *.hpp)
-    
-    add_custom_target(format-code
-        COMMAND ${CLANG_FORMAT} -i ${ALL_SOURCE_FILES}
-        COMMENT "Formatting code with clang-format"
-    )
-endif()
-
-# Enable testing
-enable_testing()
-add_test(NAME CatchTests COMMAND my_catch2_tests)
-add_test(NAME GTestTests COMMAND my_gtest_tests)
-=======
 if (ENABLE_QT)
   find_package(Qt6 COMPONENTS Widgets REQUIRED)
   add_executable(mips_gui src/gui/main_window.cpp)
   target_link_libraries(mips_gui PRIVATE Qt6::Widgets mips_core)
   target_compile_features(mips_gui PRIVATE cxx_std_20)
-endif()
->>>>>>> 86f344d4
+endif()